# Changelog

All notable changes to this project will be documented in this file.

This file's format is based on [Keep a Changelog](http://keepachangelog.com/)
and this project adheres to [Semantic Versioning](http://semver.org/). The
version number is tracked in the file `VERSION`.

## [Unreleased]
### Added
- Exposes separate setters for collection types on `Tuple` and `UserType`. As such, the respective
  `set_collection` and `set_collection_by_name` on both types have been removed. `set_collection`
  becomes `set_set` and `set_collection_by_name` becomes `set_set_by_name`.
 - Added `Cluster::set_token_aware_routing_shuffle_replicas`.
- `ConstDataType::new_user_type` has been added, to allow the creation of a user data type
  from an existing data type.

### Changed
- Change various functions to avoid the extra overhead using an intermidiate
  CString object.
- Extended the lifetime of a `CassResult` into a `Row`. This is a breaking
  change, and may require reworking the code to satisfy the lifetime
  requirement that the `CassResult` must live longer than the `Row`.
- Switched to using `parking_lot::Mutex` instead of `std::sync::Mutex` for
  `CassFuture` coordination.
- Implemented `size_hint` on `ResultIterator`.
<<<<<<< HEAD
- `CassCollection::new` has been renamed to `CassCollection::with_capacity`, and `CassCollection::new` has
  been created, that no longer requires a capacity. This closely mirrors the API that the standard library
  collections expose, and that the `item_count` passed to `new` is merely a capacity hint for the purpose of
  optimization.
=======
- `time::Duration` has been replaced with `std::time::Duration`.
>>>>>>> c2434691

### Fixed
 - `CassResult::set_paging_state_token` was implemented incorrectly, namely, it did nothing,
   and has instead been replaced with `CassResult::paging_state_token`.
 - `Statement::set_paging_state_token` has been changed to take a `&[u8]` instead of a `&str`,
   as a paging state token isn't necessarily utf8 encoded.

## [0.15.1] - 2020-06-02
### Added
- Conversion functions between `uuid::Uuid` and this library's `Uuid`.

### Changed
- `PreparedStatement` is now considered `Sync`, and can be shared across threads.

### Fixed
- Remove unnecessary `build.rs`, making it easier to build the crate.

## [0.15.0] - 2020-01-28
### Changed
- Drop support for futures 0.1, and implement `std::future` instead, allowing
  you to use this this library inside `async` functions, allowing anything that
  returns a `CassFuture` to be `await`ed.  This is a breaking change, and will
  require you to update your call-sites to either use `std::future`, or wrap
  them with a compatibility shim (e.g., `futures::compat`).

### Added
- Adds a new method, `Cluster.connect_async` that returns a future, allowing
  you to connect to the cluster without blocking the event loop.

## [0.14.1] - 2019-11-07
### Changed
- Add code example for SSL.
- Updated error-chain to 0.12.1 to avoid `Error` deprecation warnings.

### Fixed
- Provide missing doc comment, fix unused doc comment warnings.
- Fix type signature on `set_load_balance_dc_aware` so it can be used.

## [0.14.0] - 2019-01-22
### Added
- `Clone`, `Copy` and `PartialEq` traits in `Inet`
- Fields name and value support for `UserTypeIterator` (support for UDT)
- Extra bindings for `Row::get_by_name` and `Statement::bind_by_name`

### Changed
- `Debug` implementation for `Inet` now uses its `ToString` implementation

### Fixed
- `Value::get_inet` which would always return a zeroed `Inet`
- Dropping futures early could cause a segfault when using the system
  allocator (in Rust 1.32.0 or later).

## [0.13.2] - 2019-01-15
- Avoid possible segfaults, by returning `None` where possible, otherwise
  panicking. In particular, a collection field set to NULL now returns `None`
  rather than faulting.
- Make `SchemaMeta::get_keyspace_by_name` work (fix string handling bug).
- Allow using the `SetIterator` for lists and tuples. Previously these
  could not be enumerated at all!
- For convenience, support `bind()` for `List`s.

## [0.13.1] - 2019-01-08
- Fix `stmt!()` not working if `Statement` was not imported.

## [0.13.0] - 2018-12-04
- Added new set_local_address function using the function Datastax added in
  cassandra-cpp-driver version 2.10.0

## [0.12.0] - 2018-12-04
### Fixed
- No longer leaks all `CassResult`s.
### Changed
- Updated cassandra-cpp-sys to 0.12.
- Updated cassandra-cpp-driver to 2.10.0
- cql protocol version 2 is no longer supported.
- Breaking changes: The Cassandra WriteType UKNOWN is now called UNKNOWN
                    There is a new Cassandra error code LIB_EXECUTION_PROFILE_INVALID
                    There is a new Cassandra value type: DURATION
- `ResultIterator` now has a lifetime parameter. The underlying `CassResult` must live for at
  least as long as the iterator.
- `CassResult` is no longer `IntoIterator`; instead `&CassResult` is. You must change code
  like `for row in result` to `for row in &result` and ensure `result` lives long enough.

## [0.11.0] - 2018-04-26
- Remove the `AsInet` and `FromInet` traits, replacing them with suitable implementations of `From`.
- Fixed buggy IPv6 conversions.
- `Inet::cass_inet_init_v4` and `Inet::cass_inet_init_v6` no longer consume their arguments.
- `Tuple::set_inet()` now takes an `IpAddr` rather than a `SocketAddr`.
- Added wrapper for `cass_statement_set_request_timeout`.

## [0.10.2] - 2017-09-11
- Move to latest (0.11) version of `cassandra-cpp-sys` crate.

  There should be no external impact.

## [0.10.1] - 2017-08-30
- Remove unnecessary dependency on `ip` crate.
- Add `Copy`, `Clone`, `Hash` impls for all nullary enums.
- Specify correct `Send` and `Sync` markers for all C* types.

## [0.10.0] - 2017-08-03
The API changed significantly in version 0.10. Here is a summary of the main changes.
(Version 0.9 was skipped, for consistency with the `cassandra-cpp-sys` version number.)

Errors:

- The internal module `errors` and the underlying `cassandra-cpp-sys` crate are
  no longer exposed in the API.
  All necessary types are defined in this crate's root module.
- All errors are now reported consistently using a single newly-defined `Error` type.
  - The crate makes every effort to return an error rather than panicking.
  - `CassError`, `CassErrorResult`, and others are replaced by `Error` and
  `CassErrorCode`.
  - Several return types have changed from `T` to `Result<T, Error>`.

Futures:

- There is only a single future type, `CassFuture`, and it implements the
  Rust/Tokio [futures](https://docs.rs/futures) API. It interoperates smoothly
  with existing futures code.
  - `Future`, `CloseFuture`, `ResultFuture`, `PreparedFuture`, `SessionFuture`
    are all subsumed.
  - `wait` is replaced with `Future::wait`; other methods have standard analogues
    as well. See the [futures]((https://docs.rs/futures)) documentation for details.
  - Callbacks can no longer be set explicitly on a future; instead the normal
    futures mechanisms (e.g., `and_then`) should be used.

Values:

- The `Column` type is retired; instead use `Value`.
- Some `Value` getters have new names for consistency, e.g.,
  `get_flt` and `get_dbl` are now `get_f32` and `get_f64` respectively.
- `Value::get_string` now gets a `String`, not a `&str`; you can get a `&str` with `get_str`.
- The "magic" auto-converting `Row` getters `get_col` and `get_col_by_name` are renamed
  to `get` and `get_by_name` respectively. This is to avoid confusion with `get_column`, which is
  something else entirely (it gets a `Value` from a `Row`).
- Values have a new `is_null` method to allow retrieving null values.
- UUIDs now support `Eq` and `Ord`.

Miscellaneous types:

- Several types which wrapped `cassandra-cpp-sys` types now have enums of their
  own, complete with implementations of `Debug`, `Eq`, `PartialEq`, `Display`,
  and `FromStr`. This includes `BatchType`, `CassErrorCode`, `Consistency`,
  `LogLevel`, `SslVerifyFlag`, and `ValueType`.
- `CqlProtocol` is now simply an alias for an integer.
- Contact points are now expressed as a simple string in the driver's preferred format.
  `ContactPoints` is retired.

Other:

- Logging uses the `slog` crate. It is no longer possible to set your own logging
  callback, but you can set the `slog` logger.
- Internally, the code is cleaner and smaller and some tests have been added.

## [0.8.2] - 2017-06-29
First release of https://github.com/Metaswitch/cassandra-rs

- Fork package.
- Move examples to examples directory, then make several into Rust tests.
- Resolve all warnings.
- Fix various panics.
- Add `Eq` and `Ord` for `Uuid`.
- Add `is_null` support.

## [0.8.1] - 2016-12-13
Last release of https://github.com/tupshin/cassandra-rs

[Unreleased]: https://github.com/Metaswitch/cassandra-rs/compare/0.15.1...HEAD
[0.15.1]: https://github.com/Metaswitch/cassandra-rs/compare/0.15.0...0.15.1
[0.15.0]: https://github.com/Metaswitch/cassandra-rs/compare/0.14.0...0.15.0
[0.14.0]: https://github.com/Metaswitch/cassandra-rs/compare/0.13.2...0.14.0
[0.13.2]: https://github.com/Metaswitch/cassandra-rs/compare/0.13.1...0.13.2
[0.13.1]: https://github.com/Metaswitch/cassandra-rs/compare/0.13.0...0.13.1
[0.13.0]: https://github.com/Metaswitch/cassandra-rs/compare/0.12.0...0.13.0
[0.12.0]: https://github.com/Metaswitch/cassandra-rs/compare/0.11.0...0.12.0
[0.11.0]: https://github.com/Metaswitch/cassandra-rs/compare/0.10.2...0.11.0
[0.10.2]: https://github.com/Metaswitch/cassandra-rs/compare/0.10.1...0.10.2
[0.10.1]: https://github.com/Metaswitch/cassandra-rs/compare/0.10.0...0.10.1
[0.10.0]: https://github.com/Metaswitch/cassandra-rs/compare/0.8.2...0.10.0
[0.8.2]: https://github.com/Metaswitch/cassandra-rs/compare/0.8.1...0.8.2
[0.8.1]: https://github.com/Metaswitch/cassandra-rs/tree/0.8.1<|MERGE_RESOLUTION|>--- conflicted
+++ resolved
@@ -24,14 +24,11 @@
 - Switched to using `parking_lot::Mutex` instead of `std::sync::Mutex` for
   `CassFuture` coordination.
 - Implemented `size_hint` on `ResultIterator`.
-<<<<<<< HEAD
 - `CassCollection::new` has been renamed to `CassCollection::with_capacity`, and `CassCollection::new` has
   been created, that no longer requires a capacity. This closely mirrors the API that the standard library
   collections expose, and that the `item_count` passed to `new` is merely a capacity hint for the purpose of
   optimization.
-=======
 - `time::Duration` has been replaced with `std::time::Duration`.
->>>>>>> c2434691
 
 ### Fixed
  - `CassResult::set_paging_state_token` was implemented incorrectly, namely, it did nothing,
