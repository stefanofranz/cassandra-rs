use cassandra::batch::CustomPayload;
use cassandra::collection::List;
use cassandra::collection::Map;
// use decimal::d128;
use cassandra::collection::Set;
use cassandra::consistency::Consistency;
use cassandra::inet::Inet;
use cassandra::policy::retry::RetryPolicy;
use cassandra::result::CassResult;
use cassandra::tuple::Tuple;
use cassandra::user_type::UserType;
use cassandra::util::Protected;
use cassandra::uuid::Uuid;
use cassandra::error::*;

use cassandra_sys::CassStatement as _Statement;
use cassandra_sys::cass_false;
use cassandra_sys::cass_statement_add_key_index;
use cassandra_sys::cass_statement_bind_bool;
use cassandra_sys::cass_statement_bind_bool_by_name;
use cassandra_sys::cass_statement_bind_bytes;
use cassandra_sys::cass_statement_bind_bytes_by_name;
use cassandra_sys::cass_statement_bind_collection;
use cassandra_sys::cass_statement_bind_collection_by_name;
use cassandra_sys::cass_statement_bind_decimal;
use cassandra_sys::cass_statement_bind_decimal_by_name;
use cassandra_sys::cass_statement_bind_double;
use cassandra_sys::cass_statement_bind_double_by_name;
use cassandra_sys::cass_statement_bind_float;
use cassandra_sys::cass_statement_bind_float_by_name;
use cassandra_sys::cass_statement_bind_inet;
use cassandra_sys::cass_statement_bind_inet_by_name;
use cassandra_sys::cass_statement_bind_int16;
use cassandra_sys::cass_statement_bind_int16_by_name;
use cassandra_sys::cass_statement_bind_int32;
use cassandra_sys::cass_statement_bind_int32_by_name;
use cassandra_sys::cass_statement_bind_int64;
use cassandra_sys::cass_statement_bind_int64_by_name;
use cassandra_sys::cass_statement_bind_int8;
use cassandra_sys::cass_statement_bind_int8_by_name;
use cassandra_sys::cass_statement_bind_null;
use cassandra_sys::cass_statement_bind_null_by_name;
use cassandra_sys::cass_statement_bind_string;
use cassandra_sys::cass_statement_bind_string_by_name;
use cassandra_sys::cass_statement_bind_tuple;
use cassandra_sys::cass_statement_bind_tuple_by_name;
use cassandra_sys::cass_statement_bind_uint32;
use cassandra_sys::cass_statement_bind_uint32_by_name;
use cassandra_sys::cass_statement_bind_user_type;
use cassandra_sys::cass_statement_bind_user_type_by_name;
use cassandra_sys::cass_statement_bind_uuid;
use cassandra_sys::cass_statement_bind_uuid_by_name;
use cassandra_sys::cass_statement_free;
use cassandra_sys::cass_statement_new;
use cassandra_sys::cass_statement_set_consistency;
use cassandra_sys::cass_statement_set_custom_payload;
use cassandra_sys::cass_statement_set_keyspace;
use cassandra_sys::cass_statement_set_paging_size;
use cassandra_sys::cass_statement_set_paging_state;
use cassandra_sys::cass_statement_set_paging_state_token;
use cassandra_sys::cass_statement_set_retry_policy;
use cassandra_sys::cass_statement_set_serial_consistency;
use cassandra_sys::cass_statement_set_timestamp;
use cassandra_sys::cass_statement_set_request_timeout;
use cassandra_sys::cass_true;
use cassandra_sys::CASS_UINT64_MAX;

use std::ffi::CString;
use time::Duration;
/// A statement object is an executable query. It represents either a regular
/// (adhoc) statement or a prepared statement. It maintains the queries' parameter
/// values along with query options (consistency level, paging state, etc.)
///
/// <b>Note:</b> Parameters for regular queries are not supported by the binary protocol
/// version 1.
#[derive(Debug)]
pub struct Statement(*mut _Statement);

// The underlying C type has no thread-local state, but does not support access
// from multiple threads: https://datastax.github.io/cpp-driver/topics/#thread-safety
unsafe impl Send for Statement {}

impl Protected<*mut _Statement> for Statement {
    fn inner(&self) -> *mut _Statement { self.0 }
    fn build(inner: *mut _Statement) -> Self { Statement(inner) }
}

#[macro_export]
macro_rules! stmt {
    ( $( $x:expr ),*) => {
        {
            $(
        	let query = $x;
        	let param_count = query.matches("?").count();
        	let statement = Statement::new(query, param_count);
            )*
            statement
        }
    };
}

// statement,
// 	key,
// 	i % 2 == 0,
// 	i as f32 / 2.0f32,
// 	i as f64 / 200.0,
// 	i as i32 * 10,
// 	i as i64 * 100);


impl Drop for Statement {
    /// Frees a statement instance. Statements can be immediately freed after
    /// being prepared, executed or added to a batch.
    fn drop(&mut self) { unsafe { self.free() } }
}

/// All Rust types that can be bound to a cassandra statement
/// //FIXME not yet implemented
// pub enum CassBindable {
//
// }
/// Any rust type that can have a default bind implementation
pub trait BindRustType<T> {
    /// binds a rust type to C* by index
    fn bind(&mut self, index: usize, value: T) -> Result<&mut Statement>;
    /// binds a rust type to C* by name
    fn bind_by_name(&mut self, col: &str, value: T) -> Result<&mut Statement>;
}

impl BindRustType<bool> for Statement {
    fn bind(&mut self, index: usize, value: bool) -> Result<&mut Self> { self.bind_bool(index, value) }

    fn bind_by_name(&mut self, col: &str, value: bool) -> Result<&mut Self> { self.bind_bool_by_name(col, value) }
}

impl BindRustType<f32> for Statement {
    fn bind(&mut self, index: usize, value: f32) -> Result<&mut Self> { self.bind_float(index, value) }

    fn bind_by_name(&mut self, col: &str, value: f32) -> Result<&mut Self> { self.bind_float_by_name(col, value) }
}

impl BindRustType<f64> for Statement {
    fn bind(&mut self, index: usize, value: f64) -> Result<&mut Self> { self.bind_double(index, value) }

    fn bind_by_name(&mut self, col: &str, value: f64) -> Result<&mut Self> { self.bind_double_by_name(col, value) }
}

impl BindRustType<i32> for Statement {
    fn bind(&mut self, index: usize, value: i32) -> Result<&mut Self> { self.bind_int32(index, value) }

    fn bind_by_name(&mut self, col: &str, value: i32) -> Result<&mut Self> { self.bind_int32_by_name(col, value) }
}

impl BindRustType<i64> for Statement {
    fn bind(&mut self, index: usize, value: i64) -> Result<&mut Self> { self.bind_int64(index, value) }

    fn bind_by_name(&mut self, col: &str, value: i64) -> Result<&mut Self> { self.bind_int64_by_name(col, value) }
}

impl<'a> BindRustType<&'a str> for Statement {
    fn bind(&mut self, index: usize, value: &str) -> Result<&mut Self> { self.bind_string(index, value) }

    fn bind_by_name(&mut self, col: &str, value: &str) -> Result<&mut Self> { self.bind_string_by_name(col, value) }
}

impl BindRustType<Set> for Statement {
    fn bind(&mut self, index: usize, value: Set) -> Result<&mut Self> { self.bind_set(index, value) }

    fn bind_by_name(&mut self, col: &str, value: Set) -> Result<&mut Self> { self.bind_set_by_name(col, value) }
}

impl BindRustType<Uuid> for Statement {
    fn bind(&mut self, index: usize, value: Uuid) -> Result<&mut Self> { self.bind_uuid(index, value) }

    fn bind_by_name(&mut self, col: &str, value: Uuid) -> Result<&mut Self> { self.bind_uuid_by_name(col, value) }
}

impl BindRustType<Map> for Statement {
    fn bind(&mut self, index: usize, value: Map) -> Result<&mut Self> { self.bind_map(index, value) }

    fn bind_by_name(&mut self, col: &str, value: Map) -> Result<&mut Self> { self.bind_map_by_name(col, value) }
}

impl BindRustType<Vec<u8>> for Statement {
    fn bind(&mut self, index: usize, value: Vec<u8>) -> Result<&mut Self> { self.bind_bytes(index, value) }

    fn bind_by_name(&mut self, col: &str, value: Vec<u8>) -> Result<&mut Self> { self.bind_bytes_by_name(col, value) }
}

impl Statement {
    /// Creates a new query statement.
    pub fn new(query: &str, parameter_count: usize) -> Self {
        unsafe {
            let query_cstr = CString::new(query).expect("must be utf8");
            Statement(cass_statement_new(query_cstr.as_ptr(),
                                         parameter_count))
        }
    }

    unsafe fn free(&mut self) { cass_statement_free(self.0) }

    //    ///Binds an arbitrary CassBindable type to a cassandra statement
    //    ///FIXME not yet implemented
    //    pub fn bind(&mut self, params: Vec<CassBindable>) {
    //        let _ = params;
    //        unimplemented!();
    //    }

    /// Adds a key index specifier to this a statement.
    /// When using token-aware routing, this can be used to tell the driver which
    /// parameters within a non-prepared, parameterized statement are part of
    /// the partition key.
    ///
    /// Use consecutive calls for composite partition keys.
    ///
    /// This is not necessary for prepared statements, as the key
    /// parameters are determined in the metadata processed in the prepare phase.
    pub fn add_key_index(&mut self, index: usize) -> Result<&mut Self> {
        unsafe { cass_statement_add_key_index(self.0, index).to_result(self) }
    }

    /// Sets the statement's keyspace for use with token-aware routing.
    ///
    /// This is not necessary for prepared statements, as the keyspace
    /// is determined in the metadata processed in the prepare phase.
    pub fn set_keyspace(&mut self, keyspace: String) -> Result<&mut Self> {
        unsafe {
            let keyspace_cstr = CString::new(keyspace)?;
            cass_statement_set_keyspace(self.0,
<<<<<<< HEAD
                                        CString::new(keyspace)?.as_ptr())
=======
                                        keyspace_cstr.as_ptr())
>>>>>>> e65e94fc
                .to_result(self)
        }
    }

    /// Sets the statement's consistency level.
    ///
    /// <b>Default:</b> CASS_CONSISTENCY_LOCAL_ONE
    pub fn set_consistency(&mut self, consistency: Consistency) -> Result<&mut Self> {
        unsafe {
            cass_statement_set_consistency(self.0, consistency.inner())
                .to_result(self)
        }
    }

    /// Sets the statement's serial consistency level.
    ///
    /// <b>Default:</b> Not set
    pub fn set_serial_consistency(&mut self, serial_consistency: Consistency) -> Result<&mut Self> {
        unsafe {
            cass_statement_set_serial_consistency(self.0, serial_consistency.inner())
                .to_result(self)
        }
    }

    /// Sets the statement's page size.
    ///
    /// <b>Default:</b> -1 (Disabled)
    pub fn set_paging_size(&mut self, page_size: i32) -> Result<&mut Self> {
        unsafe { cass_statement_set_paging_size(self.0, page_size).to_result(self) }
    }

    /// Sets the statement's paging state. This can be used to get the next page of
    /// data in a multi-page query.
    pub fn set_paging_state(&mut self, result: CassResult) -> Result<&mut Self> {
        unsafe { cass_statement_set_paging_state(self.0, result.inner()).to_result(self) }
    }

    /// Sets the statement's paging state.  This can be used to get the next page of
    /// data in a multi-page query.
    ///
    /// <b>Warning:</b> The paging state should not be exposed to or come from
    /// untrusted environments. The paging state could be spoofed and potentially
    /// used to gain access to other data.
    pub fn set_paging_state_token(&mut self, paging_state: &str) -> Result<&mut Self> {
        unsafe {
            cass_statement_set_paging_state_token(self.0,
                                                  paging_state.as_ptr() as *const i8,
                                                  paging_state.len())
                .to_result(self)
        }
    }

    /// Sets the statement's timestamp.
    pub fn set_timestamp(&mut self, timestamp: i64) -> Result<&mut Self> {
        unsafe {
            cass_statement_set_timestamp(self.0, timestamp)
                .to_result(self)
        }
    }

    /// Sets the statement's timeout for waiting for a response from a node.
    /// Some(Duration::milliseconds(0)) sets no timeout, and None disables it
    /// (to use the cluster-level request timeout).
    pub fn set_statement_request_timeout(&mut self, timeout: Option<Duration>) -> &mut Self {
        unsafe {
            let timeout_millis = match timeout {
                None => CASS_UINT64_MAX as u64,
                Some(time) => time.num_milliseconds() as u64,
            };
            cass_statement_set_request_timeout(self.0, timeout_millis);
        }
        self
    }

    /// Sets the statement's retry policy.
    pub fn set_retry_policy(&mut self, retry_policy: RetryPolicy) -> Result<&mut Self> {
        unsafe {
            cass_statement_set_retry_policy(self.0, retry_policy.inner())
                .to_result(self)
        }
    }

    /// Sets the statement's custom payload.
    pub fn set_custom_payload(&mut self, payload: CustomPayload) -> Result<&mut Self> {
        unsafe {
            cass_statement_set_custom_payload(self.0, payload.inner())
                .to_result(self)
        }
    }

    /// Binds null to a query or bound statement at the specified index.
    pub fn bind_null(&mut self, index: usize) -> Result<&mut Self> {
        unsafe {
            cass_statement_bind_null(self.0, index)
                .to_result(self)
        }
    }

    /// Binds a null to all the values with the specified name.
    ///
    /// This can only be used with statements created by
    /// cass_prepared_bind().
    pub fn bind_null_by_name(&mut self, name: &str) -> Result<&mut Self> {
        unsafe {
            let name_cstr = CString::new(name)?;
            cass_statement_bind_null_by_name(self.0, name_cstr.as_ptr())
                .to_result(self)
        }
    }

    /// Binds a "tinyint" to a query or bound statement at the specified index.
    pub fn bind_int8(&mut self, index: usize, value: i8) -> Result<&mut Self> {
        unsafe {
            cass_statement_bind_int8(self.0, index, value)
                .to_result(self)
        }
    }

    /// Binds a "tinyint" to all the values with the specified name.
    pub fn bind_int8_by_name(&mut self, name: &str, value: i8) -> Result<&mut Self> {
        unsafe {
            let name_cstr = CString::new(name)?;
            cass_statement_bind_int8_by_name(self.0,
                                             name_cstr.as_ptr(),
                                             value)
                .to_result(self)
        }
    }

    /// Binds an "smallint" to a query or bound statement at the specified index.
    pub fn bind_int16(&mut self, index: usize, value: i16) -> Result<&mut Self> {
        unsafe {
            cass_statement_bind_int16(self.0, index, value)
                .to_result(self)
        }
    }

    /// Binds a "smallint" to all the values with the specified name.
    pub fn bind_int16_by_name(&mut self, name: &str, value: i16) -> Result<&mut Self> {
        unsafe {
            let name_cstr = CString::new(name)?;
            cass_statement_bind_int16_by_name(self.0,
                                              name_cstr.as_ptr(),
                                              value)
                .to_result(self)
        }
    }

    /// Binds an "int" to a query or bound statement at the specified index.
    pub fn bind_int32(&mut self, index: usize, value: i32) -> Result<&mut Self> {
        unsafe {
            cass_statement_bind_int32(self.0, index, value)
                .to_result(self)
        }
    }

    /// Binds an "int" to all the values with the specified name.
    pub fn bind_int32_by_name(&mut self, name: &str, value: i32) -> Result<&mut Self> {
        unsafe {
            let name_cstr = CString::new(name)?;
            cass_statement_bind_int32_by_name(self.0,
                                              name_cstr.as_ptr(),
                                              value)
                .to_result(self)
        }
    }

    /// Binds a "date" to a query or bound statement at the specified index.
    pub fn bind_uint32(&mut self, index: usize, value: u32) -> Result<&mut Self> {
        unsafe {
            cass_statement_bind_uint32(self.0, index, value)
                .to_result(self)
        }
    }

    /// Binds a "date" to all the values with the specified name.
    ///
    /// This can only be used with statements created by
    /// cass_prepared_bind().
    pub fn bind_uint32_by_name(&mut self, name: &str, value: u32) -> Result<&mut Self> {
        unsafe {
            let name_cstr = CString::new(name)?;
            cass_statement_bind_uint32_by_name(self.0,
                                               name_cstr.as_ptr(),
                                               value)
                .to_result(self)
        }
    }

    /// Binds a "bigint", "counter", "timestamp" or "time" to a query or
    /// bound statement at the specified index.
    pub fn bind_int64(&mut self, index: usize, value: i64) -> Result<&mut Self> {
        unsafe {
            cass_statement_bind_int64(self.0, index, value)
                .to_result(self)
        }
    }

    /// Binds a "bigint", "counter", "timestamp" or "time" to all values
    /// with the specified name.
    pub fn bind_int64_by_name(&mut self, name: &str, value: i64) -> Result<&mut Self> {
        unsafe {
            let name_cstr = CString::new(name)?;
            cass_statement_bind_int64_by_name(self.0,
                                              name_cstr.as_ptr(),
                                              value)
                .to_result(self)
        }
    }

    /// Binds a "float" to a query or bound statement at the specified index.
    pub fn bind_float(&mut self, index: usize, value: f32) -> Result<&mut Self> {
        unsafe {
            cass_statement_bind_float(self.0, index, value)
                .to_result(self)
        }
    }

    /// Binds a "float" to all the values with the specified name.
    ///
    /// This can only be used with statements created by
    /// cass_prepared_bind().
    pub fn bind_float_by_name(&mut self, name: &str, value: f32) -> Result<&mut Self> {
        unsafe {
            let name_cstr = CString::new(name)?;
            cass_statement_bind_float_by_name(self.0,
                                              name_cstr.as_ptr(),
                                              value)
                .to_result(self)
        }
    }

    /// Binds a "double" to a query or bound statement at the specified index.
    pub fn bind_double(&mut self, index: usize, value: f64) -> Result<&mut Self> {
        unsafe {
            cass_statement_bind_double(self.0, index, value)
                .to_result(self)
        }
    }

    /// Binds a "double" to all the values with the specified name.
    ///
    /// This can only be used with statements created by
    /// cass_prepared_bind().
    pub fn bind_double_by_name(&mut self, name: &str, value: f64) -> Result<&mut Self> {
        unsafe {
            let name_cstr = CString::new(name)?;
            cass_statement_bind_double_by_name(self.0,
                                               name_cstr.as_ptr(),
                                               value)
                .to_result(self)
        }
    }

    /// Binds a "boolean" to a query or bound statement at the specified index.
    pub fn bind_bool(&mut self, index: usize, value: bool) -> Result<&mut Self> {
        unsafe {
            cass_statement_bind_bool(self.0, index, if value { cass_true } else { cass_false })
                .to_result(self)
        }
    }

    /// Binds a "boolean" to all the values with the specified name.
    ///
    /// This can only be used with statements created by
    /// cass_prepared_bind().
    pub fn bind_bool_by_name(&mut self, name: &str, value: bool) -> Result<&mut Self> {
        unsafe {
            let name_cstr = CString::new(name)?;
            cass_statement_bind_bool_by_name(self.0,
                                             name_cstr.as_ptr(),
                                             if value { cass_true } else { cass_false })
                .to_result(self)
        }
    }

    /// Binds an "ascii", "text" or "varchar" to a query or bound statement
    /// at the specified index.
    pub fn bind_string(&mut self, index: usize, value: &str) -> Result<&mut Self> {
        unsafe {
            let value_cstr = CString::new(value)?;
            cass_statement_bind_string(self.0,
                                       index,
                                       value_cstr.as_ptr())
                .to_result(self)
        }
    }

    /// Binds an "ascii", "text" or "varchar" to all the values
    /// with the specified name.
    ///
    /// This can only be used with statements created by
    /// cass_prepared_bind().
    pub fn bind_string_by_name(&mut self, name: &str, value: &str) -> Result<&mut Self> {
        unsafe {
            let name_cstr = CString::new(name)?;
            let value_cstr = CString::new(value)?;
            cass_statement_bind_string_by_name(self.0,
                                               name_cstr.as_ptr(),
                                               value_cstr.as_ptr())
                .to_result(self)

        }
    }

    /// Binds a "blob", "varint" or "custom" to a query or bound statement at the specified index.
    pub fn bind_bytes(&mut self, index: usize, value: Vec<u8>) -> Result<&mut Self> {
        unsafe {
            cass_statement_bind_bytes(self.0, index, value.as_ptr(), value.len())
                .to_result(self)
        }
    }

    /// Binds a "blob", "varint" or "custom" to all the values with the
    /// specified name.
    ///
    /// This can only be used with statements created by
    /// cass_prepared_bind().
    pub fn bind_bytes_by_name(&mut self, name: &str, mut value: Vec<u8>) -> Result<&mut Self> {
        unsafe {
            let name_cstr = CString::new(name)?;
            cass_statement_bind_bytes_by_name(self.0,
                                              name_cstr.as_ptr(),
                                              value.as_mut_ptr(),
                                              value.len())
                .to_result(self)
        }
    }

    /// Binds a "uuid" or "timeuuid" to a query or bound statement at the specified index.
    pub fn bind_uuid(&mut self, index: usize, value: Uuid) -> Result<&mut Self> {
        unsafe {
            cass_statement_bind_uuid(self.0, index, value.inner())
                .to_result(self)
        }
    }

    /// Binds a "uuid" or "timeuuid" to all the values
    /// with the specified name.
    ///
    /// This can only be used with statements created by
    /// cass_prepared_bind().
    pub fn bind_uuid_by_name(&mut self, name: &str, value: Uuid) -> Result<&mut Self> {
        unsafe {
            let name_cstr = CString::new(name)?;
            cass_statement_bind_uuid_by_name(self.0,
                                             name_cstr.as_ptr(),
                                             value.inner())
                .to_result(self)
        }
    }

    /// Binds an "inet" to a query or bound statement at the specified index.
    pub fn bind_inet(&mut self, index: usize, value: Inet) -> Result<&mut Self> {
        unsafe {
            cass_statement_bind_inet(self.0, index, value.inner())
                .to_result(self)
        }
    }

    /// Binds an "inet" to all the values with the specified name.
    pub fn bind_inet_by_name(&mut self, name: &str, value: Inet) -> Result<&mut Self> {
        unsafe {
            let name_cstr = CString::new(name)?;
            cass_statement_bind_inet_by_name(self.0,
                                             name_cstr.as_ptr(),
                                             value.inner())
                .to_result(self)
        }
    }


    // 	///Bind a "decimal" to a query or bound statement at the specified index.
    //    pub fn bind_decimal(&self,
    //                                index: i32,
    //                                value: d128)
    //                                -> Result<&mut Self, CassError> {
    //            unsafe {
    //                CassError::build(
    //                    cass_statement_bind_decimal(
    //                        self.0,
    //                        index,
    //                        value
    //                    )
    //                ).wrap(&mut self)
    //            }
    //        }

    // Binds a "decimal" to all the values with the specified name.
    //
    // This can only be used with statements created by
    // cass_prepared_bind().
    //    pub fn bind_decimal_by_name<'a>(&'a self,
    //                                    name: &str,
    //                                    value: String)
    //                                    -> Result<&'a Self, CassError> {
    //        unsafe {
    //            let name = CString::new(name).unwrap();
    //            CassError::build(
    //            cass_statement_bind_decimal_by_name(
    //                self.0,
    //                name.as_ptr(),
    //                value
    //            )
    //        ).wrap(&self)
    //        }
    //    }

    /// Bind a "map" to a query or bound statement at the specified index.
    pub fn bind_map(&mut self, index: usize, map: Map) -> Result<&mut Self> {
        unsafe {
            cass_statement_bind_collection(self.0, index, map.inner())
                .to_result(self)
        }
    }

    /// Bind a "map" to all the values with the
    /// specified name.
    ///
    /// This can only be used with statements created by
    /// cass_prepared_bind().
    pub fn bind_map_by_name(&mut self, name: &str, map: Map) -> Result<&mut Self> {
        unsafe {
            let name_cstr = CString::new(name)?;
            cass_statement_bind_collection_by_name(self.0,
                                                   name_cstr.as_ptr(),
                                                   map.inner())
                .to_result(self)
        }
    }
    /// Bind a "set" to a query or bound statement at the specified index.
    pub fn bind_set(&mut self, index: usize, collection: Set) -> Result<&mut Self> {
        unsafe {
            cass_statement_bind_collection(self.0, index, collection.inner())
                .to_result(self)
        }
    }

    /// Bind a "set" to all the values with the
    /// specified name.
    ///
    /// This can only be used with statements created by
    /// cass_prepared_bind().
    pub fn bind_set_by_name(&mut self, name: &str, collection: Set) -> Result<&mut Self> {
        unsafe {
            let name_cstr = CString::new(name)?;
            cass_statement_bind_collection_by_name(self.0,
                                                   name_cstr.as_ptr(),
                                                   collection.inner())
                .to_result(self)
        }
    }

    /// Bind a "list" to a query or bound statement at the specified index.
    pub fn bind_list(&mut self, index: usize, collection: List) -> Result<&mut Self> {
        unsafe {
            cass_statement_bind_collection(self.0, index, collection.inner())
                .to_result(self)
        }
    }

    /// Bind a "list" to all the values with the
    /// specified name.
    ///
    /// This can only be used with statements created by
    /// cass_prepared_bind().
    pub fn bind_list_by_name(&mut self, name: &str, collection: List) -> Result<&mut Self> {
        unsafe {
            let name_cstr = CString::new(name)?;
            cass_statement_bind_collection_by_name(self.0,
                                                   name_cstr.as_ptr(),
                                                   collection.inner())
                .to_result(self)
        }
    }

    /// Bind a "tuple" to a query or bound statement at the specified index.
    pub fn bind_tuple(&mut self, index: usize, value: Tuple) -> Result<&mut Self> {
        unsafe {
            cass_statement_bind_tuple(self.0, index, value.inner())
                .to_result(self)
        }
    }

    /// Bind a "tuple" to all the values with the specified name.
    ///
    /// This can only be used with statements created by
    /// cass_prepared_bind().
    pub fn bind_tuple_by_name(&mut self, name: &str, value: Tuple) -> Result<&mut Self> {
        unsafe {
            let name_cstr = CString::new(name)?;
            cass_statement_bind_tuple_by_name(self.0,
                                              name_cstr.as_ptr(),
                                              value.inner())
                .to_result(self)
        }
    }

    /// Bind a user defined type to a query or bound statement at the
    /// specified index.
    pub fn bind_user_type(&mut self, index: usize, value: &UserType) -> Result<&mut Self> {
        unsafe {
            cass_statement_bind_user_type(self.0, index, value.inner())
                .to_result(self)
        }
    }

    /// Bind a user defined type to a query or bound statement with the
    /// specified name.
    pub fn bind_user_type_by_name(&mut self, name: &str, value: &UserType) -> Result<&mut Self> {
        unsafe {
            let name_cstr = CString::new(name)?;
            cass_statement_bind_user_type_by_name(self.0,
                                                  name_cstr.as_ptr(),
                                                  value.inner())
                .to_result(self)
        }
    }
}<|MERGE_RESOLUTION|>--- conflicted
+++ resolved
@@ -227,11 +227,7 @@
         unsafe {
             let keyspace_cstr = CString::new(keyspace)?;
             cass_statement_set_keyspace(self.0,
-<<<<<<< HEAD
-                                        CString::new(keyspace)?.as_ptr())
-=======
                                         keyspace_cstr.as_ptr())
->>>>>>> e65e94fc
                 .to_result(self)
         }
     }
